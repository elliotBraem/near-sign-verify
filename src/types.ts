export { NearAuthData, SignedPayload } from "./schemas.js";

<<<<<<< HEAD
=======
export type NonceType = Uint8Array | Buffer | string | number;

>>>>>>> 161cc38e
/**
 * Options for the main `sign` function.
 */
export interface SignOptions<TNonce extends NonceType = Uint8Array> {
  /**
   * The signer, which can be a NEAR KeyPair or a wallet object.
   * The library will detect the type at runtime.
   */
  signer: string | WalletInterface;
  /**
   * The NEAR account ID of the intended signer.
   * Required if `signer` is a KeyPair. Ignored if `signer` is a wallet
   * (as the wallet will provide the accountId).
   */
  accountId?: string;
  /**
   * The intended recipient of the signed message or action.
   * This will be included in the structured message and the signed payload.
   */
  recipient: string;
  /**
   * Optional nonce. If not provided, a nonce will be generated.
   */
  nonce?: TNonce;
  /**
   * Optional state object for authentication purposes, to be verified on backend.
   * This is recommended to help mitigate CSRF attacks.
   */
  state?: string;
  /**
   * Optional callback URL string.
   * If provided, this URL will receive a call after the signing process with the accountId, publicKey, signature, and state
   * <callbackUrl>#accountId=<accountId>&publicKey=<publicKey>&signature=<signature>&state=<state>.
   */
  callbackUrl?: string;
}

/**
 * Options for validating the nonce in the `verify` function.
 */
type NonceValidationOptions<TNonce extends NonceType = Uint8Array> =
  | {
      /**
       * Maximum age of the nonce in milliseconds.
       * If not provided, a default value (e.g., 24 hours) will be used.
       * This option is mutually exclusive with `validateNonce`.
       */
      nonceMaxAge?: number;
      validateNonce?: never; // Ensures validateNonce is not provided with nonceMaxAge
    }
  | {
      /**
       * A custom function to validate the nonce.
       * Should return true if the nonce is valid, false otherwise.
       * This option is mutually exclusive with `nonceMaxAge`.
       */
      validateNonce: (nonce: TNonce) => boolean;
      nonceMaxAge?: never; // Ensures nonceMaxAge is not provided with validateNonce
    };

/**
 * Options for validating the recipient in the `verify` function.
 */
type RecipientValidationOptions =
  | {
      /**
       * The `recipient` field in the verified message must exactly match this string.
       * If not provided, any recipient will be valid.
       * This option is mutually exclusive with `validateRecipient`.
       */
      expectedRecipient?: string;
      validateRecipient?: never; // Ensures validateRecipient is not provided with expectedRecipient
    }
  | {
      /**
       * A custom function to validate the recipient.
       * Should return true if the recipient is valid, false otherwise.
       * This option is mutually exclusive with `expectedRecipient`.
       */
      validateRecipient: (recipient: string) => boolean;
      expectedRecipient?: never; // Ensures expectedRecipient is not provided with validateRecipient
    };

/**
 * Options for validating the state in the `verify` function.
 */
type StateValidationOptions =
  | {
      /**
       * The `state` field in the verified message must exactly match this string.
       * This option is mutually exclusive with `validateState`.
       */
      expectedState?: string;
      validateState?: never; // Ensures validateState is not provided with expectedState
    }
  | {
      /**
       * A custom function to validate the state.
       * Should return true if the state is valid, false otherwise.
       * This option is mutually exclusive with `expectedState`.
       */
      validateState: (state?: string) => boolean;
      expectedState?: never; // Ensures expectedState is not provided with validateState
    };

/**
 * Options for validating the message in the `verify` function.
 */
type MessageValidationOptions =
  | {
      /**
       * The `message` field in the verified token must exactly match this string.
       * This option is mutually exclusive with `validateMessage`.
       */
      expectedMessage?: string;
      validateMessage?: never; // Ensures validateMessage is not provided with expectedMessage
    }
  | {
      /**
       * A custom function to validate the message.
       * Should return true if the message is valid, false otherwise.
       * This option is mutually exclusive with `expectedMessage`.
       */
      validateMessage: (message: string) => boolean;
      expectedMessage?: never; // Ensures expectedMessage is not provided with validateMessage
    };

/**
 * Options for the main `verify` function.
 */
export type VerifyOptions<TNonce extends NonceType = Uint8Array> = {
  /**
   * Whether the public key used for signing must be a Full Access Key.
   * Defaults to true. If false, Function Call Access Keys are permitted
   * provided they have permission for the `recipient`.
   *
   * Full access is highly recommended, otherwise ensure message, nonce, and state validation are enforced.
   */
  requireFullAccessKey?: boolean;
} & NonceValidationOptions<TNonce> &
  RecipientValidationOptions &
  StateValidationOptions &
  MessageValidationOptions;

/**
 * The result of a successful verification.
 */
export interface VerificationResult {
  /** The NEAR account ID that was successfully authenticated. */
  accountId: string;
  /** The parsed message from the verified token. */
  message: string;
  /** The public key string used for the signature. */
  publicKey: string;
  /** The callback URL from the token, if present. */
  callbackUrl?: string;
  /** The state from the token, if present. */
  state?: string;
}

/** NEP-413: Parameters for the wallet's signMessage method. */
export interface SignMessageParams {
  message: string; // The message that wants to be transmitted (must be string for NEP-413 payload).
  recipient: string; // The recipient to whom the message is destined.
  nonce: Uint8Array | Buffer; // A nonce that uniquely identifies this instance (32 bytes). (Buffer for near-wallet-selector)
  callbackUrl?: string; // Optional URL to call after signing.
  state?: string; // Optional state for authentication purposes.
}

/** NEP-413: Output from the wallet's signMessage method. */
export interface SignedMessage {
  accountId: string; // The account name to which the publicKey corresponds as plain text (e.g. "alice.near")
  publicKey: string; // Public key used for signing ("ed25519:<bs58>").
  signature: string; // Base64 representation of the raw Ed25519 signature.
  state?: string; // Optional state passed through, from SignMessageParams.
}

// Wallet Interface (works for fastnear or near-wallet-selector)
export interface WalletInterface {
  /** Must conform to NEP-413 signMessage specification. */
  signMessage: (params: SignMessageParams) => Promise<SignedMessage>;
}<|MERGE_RESOLUTION|>--- conflicted
+++ resolved
@@ -1,10 +1,5 @@
 export { NearAuthData, SignedPayload } from "./schemas.js";
 
-<<<<<<< HEAD
-=======
-export type NonceType = Uint8Array | Buffer | string | number;
-
->>>>>>> 161cc38e
 /**
  * Options for the main `sign` function.
  */
