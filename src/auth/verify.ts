import { base64 } from "@scure/base";
import {
  createNEP413Payload,
  hashPayload,
  verifySignature,
} from "../crypto/crypto.js";
import type {
  NearAuthData,
  NonceType,
  SignedPayload,
  VerificationResult,
  VerifyOptions,
} from "../types.js";
import { ensureUint8Array, validateNonce } from "../utils/nonce.js";
import { parseAuthToken } from "./parseAuthToken.js";

async function verifyPublicKeyOwner(
  accountId: string,
  publicKey: string,
  requireFullAccessKey: boolean,
): Promise<{ success: boolean; apiFailure?: boolean }> {
  const isTestnet = accountId.endsWith(".testnet");
  const baseUrl = isTestnet
    ? "https://test.api.fastnear.com"
    : "https://api.fastnear.com";
  const pathSuffix = requireFullAccessKey ? "" : "/all";
  const url = `${baseUrl}/v0/public_key/${publicKey}${pathSuffix}`;

  try {
    const response = await fetch(url);
    if (!response.ok) {
      return { success: false, apiFailure: true };
    }
    const data = await response.json();
    if (data && Array.isArray(data.account_ids)) {
      if (data.account_ids.includes(accountId)) {
        return { success: true };
      }
      return { success: false, apiFailure: false }; // API success, but accountId not found
    }
    return { success: false, apiFailure: true }; // Unexpected API response format
  } catch (error) {
    return { success: false, apiFailure: true }; // Network error or JSON parsing error
  }
}

/**
 * Verifies a NEAR authentication token string.
 * This includes parsing the token, validating the message structure,
 * checking nonce, public key ownership, and the cryptographic signature.
 * Throws an error if verification fails at any step.
 * @param authTokenString The Base64 encoded, Borsh-serialized NearAuthData string.
 * @param options Optional verification parameters.
 * @returns A promise that resolves to VerificationResult if successful.
 */
export async function verify<TNonce extends NonceType = Uint8Array>(
  authTokenString: string,
  options?: VerifyOptions<TNonce>,
): Promise<VerificationResult> {
  let authData: NearAuthData;
  try {
    authData = parseAuthToken(authTokenString);
  } catch (e: any) {
    throw new Error(`Failed to parse auth token: ${e.message}`);
  }

  const {
    accountId,
    publicKey,
    signature: signatureB64,
    message: messageString,
    nonce: nonceFromAuthData, // nonce from NearAuthData as number[]
    recipient: recipientFromAuthData,
    callbackUrl,
    state,
  } = authData;

  // Convert number[] back to Uint8Array
  const nonce = new Uint8Array(nonceFromAuthData);

  // Validate nonce
  if (options?.validateNonce) {
    // For custom validation, pass the nonce as the original type
<<<<<<< HEAD
    if (!options.validateNonce(nonce)) {
=======
    if (!options.validateNonce(nonce as TNonce)) {
>>>>>>> 161cc38e
      throw new Error("Custom nonce validation failed.");
    }
  } else {
    // Standard nonce validation using nonce from AuthData (which was part of the signed payload)
    try {
      validateNonce(ensureUint8Array(nonce), options?.nonceMaxAge);
    } catch (error) {
      throw new Error(
        `Nonce validation failed: ${error instanceof Error ? error.message : "Unknown error"}`,
      );
    }
  }

  // Validate recipient
  if (options?.validateRecipient) {
    if (!options.validateRecipient(recipientFromAuthData)) {
      throw new Error("Custom recipient validation failed.");
    }
  } else if (options && typeof options.expectedRecipient === "string") {
    if (recipientFromAuthData !== options.expectedRecipient) {
      throw new Error(
        `Recipient mismatch: expected '${options.expectedRecipient}', but recipient is '${recipientFromAuthData}'.`,
      );
    }
  }

  // Validate state
  if (options?.validateState) {
    if (!options.validateState(state!)) {
      throw new Error("Custom state validation failed.");
    }
  } else if (options && typeof options.expectedState === "string") {
    if (state !== options.expectedState) {
      throw new Error(
        `State mismatch: expected '${options.expectedState}', got '${state?.toString() || "undefined"}'.`,
      );
    }
  }

  // Validate message
  if (options?.validateMessage) {
    if (!options.validateMessage(messageString)) {
      throw new Error("Custom message validation failed.");
    }
  } else if (options && typeof options.expectedMessage === "string") {
    if (messageString !== options.expectedMessage) {
      throw new Error(
        `Message mismatch: expected '${options.expectedMessage}', got '${messageString}'.`,
      );
    }
  }

  // Validate publicKey
  const requireFullAccessKey = options?.requireFullAccessKey ?? true;
  const ownerCheckResult = await verifyPublicKeyOwner(
    accountId,
    publicKey,
    requireFullAccessKey,
  );

  if (!ownerCheckResult.success) {
    const reason = ownerCheckResult.apiFailure
      ? "API error or unexpected response"
      : "public key not associated with the account or does not meet access key requirements";
    throw new Error(`Public key ownership verification failed: ${reason}.`);
  }

  // Reconstruct the payload that was originally signed
  const nep413PayloadToVerify: SignedPayload = {
    message: messageString,
    nonce: Array.from(nonce),
    recipient: recipientFromAuthData,
    callbackUrl,
  };

  const dataThatWasHashed = createNEP413Payload(nep413PayloadToVerify);

  const payloadHash = hashPayload(dataThatWasHashed);
  const signatureBytes = base64.decode(signatureB64);

  try {
    await verifySignature(payloadHash, signatureBytes, publicKey);
  } catch (error) {
    throw new Error(
      `Cryptographic signature verification failed: ${
        error instanceof Error ? error.message : String(error)
      }`,
    );
  }

  return {
    accountId: accountId,
    message: messageString,
    publicKey: publicKey,
    callbackUrl: callbackUrl || undefined,
    state: state || undefined,
  };
}<|MERGE_RESOLUTION|>--- conflicted
+++ resolved
@@ -81,11 +81,7 @@
   // Validate nonce
   if (options?.validateNonce) {
     // For custom validation, pass the nonce as the original type
-<<<<<<< HEAD
     if (!options.validateNonce(nonce)) {
-=======
-    if (!options.validateNonce(nonce as TNonce)) {
->>>>>>> 161cc38e
       throw new Error("Custom nonce validation failed.");
     }
   } else {
