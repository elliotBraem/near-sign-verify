--- conflicted
+++ resolved
@@ -1,14 +1,6 @@
-<<<<<<< HEAD
 import { afterEach, describe, expect, it, vi } from "vitest";
 import { generateNonce, validateNonce } from "../../src/utils/nonce.js";
-=======
 import { describe, expect, it, vi, afterEach } from "vitest";
-import {
-  ensureUint8Array,
-  validateNonce,
-  generateNonce,
-} from "../../src/utils/nonce.js";
->>>>>>> 161cc38e
 
 describe("nonce - Edge Cases", () => {
   afterEach(() => {
